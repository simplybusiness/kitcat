--- conflicted
+++ resolved
@@ -70,12 +70,6 @@
           break
         end
       end
-<<<<<<< HEAD
-    rescue SignalException => ex
-      handle_user_interrupt(ex) || raise
-    ensure
-=======
->>>>>>> 4f7349aa
       end_logging
     end
 
